--- conflicted
+++ resolved
@@ -1,13 +1,7 @@
 {
-<<<<<<< HEAD
-  "name": "cesium-mvt-imagery-provider",
-  "version": "1.5.0",
-  "description": "Custom ImageryProvider for mapbox vector tile",
-=======
   "name": "@reearth/cesium-mvt-imagery-provider",
   "version": "1.4.1",
   "description": "Custom ImageryProvider for Mapbox Vector Tiles (extended for Re:Earth)",
->>>>>>> fe2ff3e9
   "source": "./src/index.ts",
   "main": "./dist/cesium-mvt-imagery-provider.umd.js",
   "module": "./dist/cesium-mvt-imagery-provider.mjs",
